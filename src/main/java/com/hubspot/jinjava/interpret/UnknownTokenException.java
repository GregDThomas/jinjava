package com.hubspot.jinjava.interpret;

public class UnknownTokenException extends InterpretException {

<<<<<<< HEAD
  private final String token;
=======
    private static final long serialVersionUID = -388757722051666198L;
    private final String token;
>>>>>>> 1b423cc2

  public UnknownTokenException(String token, int lineNumber) {
    super("Unknown token found: " + token, lineNumber);
    this.token = token;
  }

<<<<<<< HEAD
  public String getToken() {
    return token;
  }

  private static final long serialVersionUID = -388757722051666198L;

=======
    public String getToken() {
        return token;
    }
>>>>>>> 1b423cc2
}<|MERGE_RESOLUTION|>--- conflicted
+++ resolved
@@ -2,28 +2,15 @@
 
 public class UnknownTokenException extends InterpretException {
 
-<<<<<<< HEAD
+  private static final long serialVersionUID = -388757722051666198L;
   private final String token;
-=======
-    private static final long serialVersionUID = -388757722051666198L;
-    private final String token;
->>>>>>> 1b423cc2
 
   public UnknownTokenException(String token, int lineNumber) {
     super("Unknown token found: " + token, lineNumber);
     this.token = token;
   }
 
-<<<<<<< HEAD
   public String getToken() {
     return token;
   }
-
-  private static final long serialVersionUID = -388757722051666198L;
-
-=======
-    public String getToken() {
-        return token;
-    }
->>>>>>> 1b423cc2
 }