--- conflicted
+++ resolved
@@ -10,11 +10,8 @@
   JSON_WRITE("object could not be written as a string"),
   REGEX("with value %s must be valid regex"),
   POSITIVE_NUMBER("with value %s must be a positive number"),
-<<<<<<< HEAD
   NOT_ITERABLE("with value '%s' must be iterable"),
-=======
   NON_ZERO_NUMBER("with value %s must be non-zero"),
->>>>>>> 06e6c273
   NULL_IN_LIST("of type 'list' cannot contain a null item"),
   NULL_ATTRIBUTE_IN_LIST(
     "with value '%s' must be a valid attribute of every item in the list"
