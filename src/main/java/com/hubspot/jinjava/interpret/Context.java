--- conflicted
+++ resolved
@@ -95,11 +95,8 @@
   private final Stack<String> renderStack = new Stack<>();
 
   private boolean validationMode = false;
-<<<<<<< HEAD
   private boolean protectedMode = false;
-=======
   private boolean hideInterpreterErrors = false;
->>>>>>> 98085156
 
   public Context() {
     this(null, null, null);
@@ -556,7 +553,6 @@
     return this.dependencies;
   }
 
-<<<<<<< HEAD
   public boolean isProtectedMode() {
     return protectedMode;
   }
@@ -564,13 +560,13 @@
   public Context setProtectedMode(boolean protectedMode) {
     this.protectedMode = protectedMode;
     return this;
-=======
+  }
+
   public boolean getHideInterpreterErrors() {
     return hideInterpreterErrors;
   }
 
   public void setHideInterpreterErrors(boolean hideInterpreterErrors) {
     this.hideInterpreterErrors = hideInterpreterErrors;
->>>>>>> 98085156
   }
 }