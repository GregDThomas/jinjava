--- conflicted
+++ resolved
@@ -438,10 +438,10 @@
     }
   }
 
-<<<<<<< HEAD
+
   private boolean isPossibleExpTest(Symbol symbol) {
     return VALID_SYMBOLS_FOR_EXP_TEST.contains(symbol);
-=======
+  }
   private AstNode buildAstMethodForIdentifier(AstNode astNode, String property)
     throws ScanException, ParseException {
     String exptestName = consumeToken().getImage();
@@ -459,7 +459,7 @@
       true
     );
     return createAstMethod(exptestProperty, new AstParameters(exptestParams));
->>>>>>> 06e6c273
+
   }
 
   @Override
