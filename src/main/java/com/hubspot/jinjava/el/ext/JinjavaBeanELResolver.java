--- conflicted
+++ resolved
@@ -21,12 +21,9 @@
       .add("class")
       .add("clone")
       .add("hashCode")
-<<<<<<< HEAD
       .add("getClass")
       .add("getDeclaringClass")
-=======
       .add("forName")
->>>>>>> 18a6065a
       .add("notify")
       .add("notifyAll")
       .add("wait")
