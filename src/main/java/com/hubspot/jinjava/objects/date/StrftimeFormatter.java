--- conflicted
+++ resolved
@@ -1,13 +1,5 @@
 package com.hubspot.jinjava.objects.date;
 
-<<<<<<< HEAD
-import java.time.ZonedDateTime;
-import java.time.format.DateTimeFormatter;
-import java.time.format.FormatStyle;
-=======
-import java.util.HashMap;
-import java.util.Map;
->>>>>>> e9daec58
 
 import org.apache.commons.lang3.StringUtils;
 import org.threeten.bp.ZonedDateTime;
@@ -16,7 +8,7 @@
 
 /**
  * Datetime format string formatter, supporting both python and java compatible format strings by converting any percent-tokens from python into their java equivalents.
- *
+ * 
  * @author jstehler
  */
 public class StrftimeFormatter {
@@ -57,53 +49,53 @@
     CONVERSIONS['Z'] = "ZZZ";
     CONVERSIONS['%'] = "%";
   }
-
+  
   /**
    * Parses a string in python strftime format, returning the equivalent string in java date time format.
-   *
+   * 
    * @param strftime
    * @return date formatted as string
    */
   private static String toJavaDateTimeFormat(String strftime) {
-    if (!StringUtils.contains(strftime, '%')) {
+    if(!StringUtils.contains(strftime, '%')) {
       return replaceL(strftime);
     }
-
+    
     StringBuilder result = new StringBuilder();
-
-    for (int i = 0; i < strftime.length(); i++) {
+    
+    for(int i = 0; i < strftime.length(); i++) {
       char c = strftime.charAt(i);
-      if (c == '%') {
+      if(c == '%') {
         c = strftime.charAt(++i);
         boolean stripLeadingZero = false;
-
-        if (c == '-') {
+        
+        if(c == '-') {
           stripLeadingZero = true;
           c = strftime.charAt(++i);
         }
-
-        if (stripLeadingZero) {
+        
+        if(stripLeadingZero) {
           result.append(CONVERSIONS[c].substring(1));
         } else {
           result.append(CONVERSIONS[c]);
         }
       } else if (Character.isLetter(c)) {
         result.append("'");
-        while (Character.isLetter(c)) {
+        while(Character.isLetter(c)) {
           result.append(c);
-          if (++i < strftime.length()) {
+          if(++i < strftime.length()) {
             c = strftime.charAt(i);
           } else {
             c = 0;
           }
         }
         result.append("'");
-        --i; // re-consume last char
+        --i;  // re-consume last char
       } else {
         result.append(c);
       }
     }
-
+    
     return replaceL(result.toString());
   }
 
@@ -113,15 +105,15 @@
 
   public static DateTimeFormatter formatter(String strftime) {
     switch (strftime.toLowerCase()) {
-    case "short":
-      return DateTimeFormatter.ofLocalizedDateTime(FormatStyle.SHORT);
-    case "medium":
-      return DateTimeFormatter.ofLocalizedDateTime(FormatStyle.MEDIUM);
-    case "long":
-      return DateTimeFormatter.ofLocalizedDateTime(FormatStyle.LONG);
-    case "full":
-      return DateTimeFormatter.ofLocalizedDateTime(FormatStyle.FULL);
-    default:
+      case "short":
+        return DateTimeFormatter.ofLocalizedDateTime(FormatStyle.SHORT);
+      case "medium":
+        return DateTimeFormatter.ofLocalizedDateTime(FormatStyle.MEDIUM);
+      case "long":
+        return DateTimeFormatter.ofLocalizedDateTime(FormatStyle.LONG);
+      case "full":
+        return DateTimeFormatter.ofLocalizedDateTime(FormatStyle.FULL);
+      default:
       try {
         return DateTimeFormatter.ofPattern(toJavaDateTimeFormat(strftime));
       } catch (IllegalArgumentException e) {
@@ -133,9 +125,9 @@
   public static String format(ZonedDateTime d) {
     return format(d, DEFAULT_DATE_FORMAT);
   }
-
+  
   public static String format(ZonedDateTime d, String strftime) {
     return formatter(strftime).format(d);
   }
-
+  
 }