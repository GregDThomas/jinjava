/**********************************************************************
 * Copyright (c) 2014 HubSpot Inc.
 *
 * Licensed under the Apache License, Version 2.0 (the "License");
 * you may not use this file except in compliance with the License.
 * You may obtain a copy of the License at
 *
 * http://www.apache.org/licenses/LICENSE-2.0
 *
 * Unless required by applicable law or agreed to in writing, software
 * distributed under the License is distributed on an "AS IS" BASIS,
 * WITHOUT WARRANTIES OR CONDITIONS OF ANY KIND, either express or implied.
 * See the License for the specific language governing permissions and
 * limitations under the License.
 **********************************************************************/
package com.hubspot.jinjava;

import com.hubspot.jinjava.el.JinjavaInterpreterResolver;
import com.hubspot.jinjava.interpret.Context;
import com.hubspot.jinjava.interpret.Context.Library;
import com.hubspot.jinjava.interpret.InterpreterFactory;
import com.hubspot.jinjava.interpret.JinjavaInterpreterFactory;
import com.hubspot.jinjava.mode.DefaultExecutionMode;
import com.hubspot.jinjava.mode.ExecutionMode;
import com.hubspot.jinjava.random.RandomNumberGeneratorStrategy;
import com.hubspot.jinjava.tree.parse.DefaultTokenScannerSymbols;
import com.hubspot.jinjava.tree.parse.TokenScannerSymbols;
import java.nio.charset.Charset;
import java.nio.charset.StandardCharsets;
import java.time.ZoneId;
import java.time.ZoneOffset;
import java.util.HashMap;
import java.util.Locale;
import java.util.Map;
import java.util.Set;
import javax.el.ELResolver;

public class JinjavaConfig {
  private final Charset charset;
  private final Locale locale;
  private final ZoneId timeZone;
  private final int maxRenderDepth;
  private final long maxOutputSize;

  private final boolean trimBlocks;
  private final boolean lstripBlocks;

  private final boolean enableRecursiveMacroCalls;
  private final int maxMacroRecursionDepth;

  private final Map<Context.Library, Set<String>> disabled;
  private final boolean failOnUnknownTokens;
  private final boolean nestedInterpretationEnabled;
  private final RandomNumberGeneratorStrategy randomNumberGenerator;
  private final boolean validationMode;
  private final long maxStringLength;
  private final int maxListSize;
  private final int maxMapSize;
  private final InterpreterFactory interpreterFactory;
  private TokenScannerSymbols tokenScannerSymbols;
  private final ELResolver elResolver;
  private final boolean iterateOverMapKeys;
  private final ExecutionMode executionMode;

  public static Builder newBuilder() {
    return new Builder();
  }

  public JinjavaConfig() {
    this(newBuilder());
  }

  public JinjavaConfig(InterpreterFactory interpreterFactory) {
    this(newBuilder().withInterperterFactory(interpreterFactory));
  }

  public JinjavaConfig(
    Charset charset,
    Locale locale,
    ZoneId timeZone,
    int maxRenderDepth
  ) {
    this(
      newBuilder()
        .withCharset(charset)
        .withLocale(locale)
        .withTimeZone(timeZone)
        .withMaxRenderDepth(maxRenderDepth)
    );
  }

  private JinjavaConfig(Builder builder) {
    charset = builder.charset;
    locale = builder.locale;
    timeZone = builder.timeZone;
    maxRenderDepth = builder.maxRenderDepth;
    disabled = builder.disabled;
    trimBlocks = builder.trimBlocks;
    lstripBlocks = builder.lstripBlocks;
    enableRecursiveMacroCalls = builder.enableRecursiveMacroCalls;
    maxMacroRecursionDepth = builder.maxMacroRecursionDepth;
    failOnUnknownTokens = builder.failOnUnknownTokens;
    maxOutputSize = builder.maxOutputSize;
    nestedInterpretationEnabled = builder.nestedInterpretationEnabled;
    randomNumberGenerator = builder.randomNumberGeneratorStrategy;
    validationMode = builder.validationMode;
    maxStringLength = builder.maxStringLength;
    maxListSize = builder.maxListSize;
    maxMapSize = builder.maxMapSize;
    interpreterFactory = builder.interpreterFactory;
    tokenScannerSymbols = builder.tokenScannerSymbols;
    elResolver = builder.elResolver;
    iterateOverMapKeys = builder.iterateOverMapKeys;
    executionMode = builder.executionMode;
  }

  public Charset getCharset() {
    return charset;
  }

  public Locale getLocale() {
    return locale;
  }

  public ZoneId getTimeZone() {
    return timeZone;
  }

  public int getMaxRenderDepth() {
    return maxRenderDepth;
  }

  public long getMaxOutputSize() {
    return maxOutputSize;
  }

  public int getMaxListSize() {
    return maxListSize;
  }

  public int getMaxMapSize() {
    return maxMapSize;
  }

  public RandomNumberGeneratorStrategy getRandomNumberGeneratorStrategy() {
    return randomNumberGenerator;
  }

  public boolean isTrimBlocks() {
    return trimBlocks;
  }

  public boolean isLstripBlocks() {
    return lstripBlocks;
  }

  public boolean isEnableRecursiveMacroCalls() {
    return enableRecursiveMacroCalls;
  }

  public int getMaxMacroRecursionDepth() {
    return maxMacroRecursionDepth;
  }

  public Map<Library, Set<String>> getDisabled() {
    return disabled;
  }

  public boolean isFailOnUnknownTokens() {
    return failOnUnknownTokens;
  }

  public boolean isNestedInterpretationEnabled() {
    return nestedInterpretationEnabled;
  }

  public boolean isValidationMode() {
    return validationMode;
  }

  public long getMaxStringLength() {
    return maxStringLength;
  }

  public InterpreterFactory getInterpreterFactory() {
    return interpreterFactory;
  }

  public TokenScannerSymbols getTokenScannerSymbols() {
    return tokenScannerSymbols;
  }

  public void setTokenScannerSymbols(TokenScannerSymbols tokenScannerSymbols) {
    this.tokenScannerSymbols = tokenScannerSymbols;
  }

  public ELResolver getElResolver() {
    return elResolver;
  }

  public boolean isIterateOverMapKeys() {
    return iterateOverMapKeys;
  }

  public ExecutionMode getExecutionMode() {
    return executionMode;
  }

  public static class Builder {
    private Charset charset = StandardCharsets.UTF_8;
    private Locale locale = Locale.ENGLISH;
    private ZoneId timeZone = ZoneOffset.UTC;
    private int maxRenderDepth = 10;
    private long maxOutputSize = 0; // in bytes
    private Map<Context.Library, Set<String>> disabled = new HashMap<>();

    private boolean trimBlocks;
    private boolean lstripBlocks;

    private boolean enableRecursiveMacroCalls;
    private int maxMacroRecursionDepth;
    private boolean failOnUnknownTokens;
    private boolean nestedInterpretationEnabled = true;
    private RandomNumberGeneratorStrategy randomNumberGeneratorStrategy =
      RandomNumberGeneratorStrategy.THREAD_LOCAL;
    private boolean validationMode = false;
    private long maxStringLength = 0;
    private InterpreterFactory interpreterFactory = new JinjavaInterpreterFactory();
    private TokenScannerSymbols tokenScannerSymbols = new DefaultTokenScannerSymbols();
    private ELResolver elResolver = JinjavaInterpreterResolver.DEFAULT_RESOLVER_READ_ONLY;
    private boolean iterateOverMapKeys;
<<<<<<< HEAD
    private ExecutionMode executionMode = new DefaultExecutionMode();
=======
    private boolean preserveForFinalPass;
    private int maxListSize = Integer.MAX_VALUE;
    private int maxMapSize = Integer.MAX_VALUE;
>>>>>>> 98085156

    private Builder() {}

    public Builder withCharset(Charset charset) {
      this.charset = charset;
      return this;
    }

    public Builder withLocale(Locale locale) {
      this.locale = locale;
      return this;
    }

    public Builder withTimeZone(ZoneId timeZone) {
      this.timeZone = timeZone;
      return this;
    }

    public Builder withDisabled(Map<Context.Library, Set<String>> disabled) {
      this.disabled = disabled;
      return this;
    }

    public Builder withMaxRenderDepth(int maxRenderDepth) {
      this.maxRenderDepth = maxRenderDepth;
      return this;
    }

    public Builder withRandomNumberGeneratorStrategy(
      RandomNumberGeneratorStrategy randomNumberGeneratorStrategy
    ) {
      this.randomNumberGeneratorStrategy = randomNumberGeneratorStrategy;
      return this;
    }

    public Builder withTrimBlocks(boolean trimBlocks) {
      this.trimBlocks = trimBlocks;
      return this;
    }

    public Builder withLstripBlocks(boolean lstripBlocks) {
      this.lstripBlocks = lstripBlocks;
      return this;
    }

    public Builder withEnableRecursiveMacroCalls(boolean enableRecursiveMacroCalls) {
      this.enableRecursiveMacroCalls = enableRecursiveMacroCalls;
      return this;
    }

    public Builder withMaxMacroRecursionDepth(int maxMacroRecursionDepth) {
      this.maxMacroRecursionDepth = maxMacroRecursionDepth;
      return this;
    }

    public Builder withReadOnlyResolver(boolean readOnlyResolver) {
      this.elResolver =
        readOnlyResolver
          ? JinjavaInterpreterResolver.DEFAULT_RESOLVER_READ_ONLY
          : JinjavaInterpreterResolver.DEFAULT_RESOLVER_READ_WRITE;
      return this;
    }

    public Builder withElResolver(ELResolver elResolver) {
      this.elResolver = elResolver;
      return this;
    }

    public Builder withFailOnUnknownTokens(boolean failOnUnknownTokens) {
      this.failOnUnknownTokens = failOnUnknownTokens;
      return this;
    }

    public Builder withMaxOutputSize(long maxOutputSize) {
      this.maxOutputSize = maxOutputSize;
      return this;
    }

    public Builder withNestedInterpretationEnabled(boolean nestedInterpretationEnabled) {
      this.nestedInterpretationEnabled = nestedInterpretationEnabled;
      return this;
    }

    public Builder withValidationMode(boolean validationMode) {
      this.validationMode = validationMode;
      return this;
    }

    public Builder withMaxStringLength(long maxStringLength) {
      this.maxStringLength = maxStringLength;
      return this;
    }

    public Builder withMaxListSize(int maxListSize) {
      this.maxListSize = maxListSize;
      return this;
    }

    public Builder withMaxMapSize(int maxMapSize) {
      this.maxMapSize = maxMapSize;
      return this;
    }

    public Builder withInterperterFactory(InterpreterFactory interperterFactory) {
      this.interpreterFactory = interperterFactory;
      return this;
    }

    public Builder withTokenScannerSymbols(TokenScannerSymbols tokenScannerSymbols) {
      this.tokenScannerSymbols = tokenScannerSymbols;
      return this;
    }

    public Builder withIterateOverMapKeys(boolean iterateOverMapKeys) {
      this.iterateOverMapKeys = iterateOverMapKeys;
      return this;
    }

    public Builder withExecutionMode(ExecutionMode executionMode) {
      this.executionMode = executionMode;
      return this;
    }

    public JinjavaConfig build() {
      return new JinjavaConfig(this);
    }
  }
}<|MERGE_RESOLUTION|>--- conflicted
+++ resolved
@@ -229,13 +229,9 @@
     private TokenScannerSymbols tokenScannerSymbols = new DefaultTokenScannerSymbols();
     private ELResolver elResolver = JinjavaInterpreterResolver.DEFAULT_RESOLVER_READ_ONLY;
     private boolean iterateOverMapKeys;
-<<<<<<< HEAD
-    private ExecutionMode executionMode = new DefaultExecutionMode();
-=======
-    private boolean preserveForFinalPass;
     private int maxListSize = Integer.MAX_VALUE;
     private int maxMapSize = Integer.MAX_VALUE;
->>>>>>> 98085156
+    private ExecutionMode executionMode = new DefaultExecutionMode();
 
     private Builder() {}
 
