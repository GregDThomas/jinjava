package com.hubspot.jinjava.lib.exptest;

import com.hubspot.jinjava.doc.annotations.JinjavaDoc;
import com.hubspot.jinjava.doc.annotations.JinjavaParam;
import com.hubspot.jinjava.doc.annotations.JinjavaSnippet;
import com.hubspot.jinjava.interpret.JinjavaInterpreter;
<<<<<<< HEAD
import com.hubspot.jinjava.objects.SafeString;
import com.hubspot.jinjava.objects.collections.PyMap;
=======
>>>>>>> 34970b91

@JinjavaDoc(
  value = "Return true if the object is iterable (sequence, dict, etc)",
  input = @JinjavaParam(value = "object", type = "object", required = true),
  snippets = {
    @JinjavaSnippet(
      code = "{% if variable is iterable %}\n" +
      "       <!--code to render if items in a variable can be iterated through-->\n" +
      "{% endif %}"
    )
  }
)
public class IsIterableExpTest implements ExpTest {

  @Override
  public String getName() {
    return "iterable";
  }

  @Override
  public boolean evaluate(Object var, JinjavaInterpreter interpreter, Object... args) {
    return (
<<<<<<< HEAD
      ob instanceof Object[] ||
      ob instanceof Iterable ||
      ob instanceof PyMap ||
      ob instanceof String ||
      ob instanceof SafeString
=======
      var != null &&
      (var.getClass().isArray() || Iterable.class.isAssignableFrom(var.getClass()))
>>>>>>> 34970b91
    );
  }
}<|MERGE_RESOLUTION|>--- conflicted
+++ resolved
@@ -4,11 +4,8 @@
 import com.hubspot.jinjava.doc.annotations.JinjavaParam;
 import com.hubspot.jinjava.doc.annotations.JinjavaSnippet;
 import com.hubspot.jinjava.interpret.JinjavaInterpreter;
-<<<<<<< HEAD
 import com.hubspot.jinjava.objects.SafeString;
 import com.hubspot.jinjava.objects.collections.PyMap;
-=======
->>>>>>> 34970b91
 
 @JinjavaDoc(
   value = "Return true if the object is iterable (sequence, dict, etc)",
@@ -31,16 +28,11 @@
   @Override
   public boolean evaluate(Object var, JinjavaInterpreter interpreter, Object... args) {
     return (
-<<<<<<< HEAD
       ob instanceof Object[] ||
       ob instanceof Iterable ||
       ob instanceof PyMap ||
       ob instanceof String ||
       ob instanceof SafeString
-=======
-      var != null &&
-      (var.getClass().isArray() || Iterable.class.isAssignableFrom(var.getClass()))
->>>>>>> 34970b91
     );
   }
 }