package com.hubspot.jinjava.lib.tag.eager;

import static com.hubspot.jinjava.interpret.Context.GLOBAL_MACROS_SCOPE_KEY;
import static com.hubspot.jinjava.interpret.Context.IMPORT_RESOURCE_PATH_KEY;

import com.hubspot.jinjava.el.ext.AbstractCallableMethod;
import com.hubspot.jinjava.interpret.Context.Library;
import com.hubspot.jinjava.interpret.DeferredValue;
import com.hubspot.jinjava.interpret.DeferredValueException;
import com.hubspot.jinjava.interpret.DisabledException;
import com.hubspot.jinjava.interpret.JinjavaInterpreter;
import com.hubspot.jinjava.interpret.JinjavaInterpreter.InterpreterScopeClosable;
import com.hubspot.jinjava.interpret.OutputTooBigException;
import com.hubspot.jinjava.interpret.TemplateError;
import com.hubspot.jinjava.interpret.TemplateSyntaxException;
import com.hubspot.jinjava.lib.fn.MacroFunction;
import com.hubspot.jinjava.lib.fn.eager.EagerMacroFunction;
import com.hubspot.jinjava.lib.tag.AutoEscapeTag;
import com.hubspot.jinjava.lib.tag.DoTag;
import com.hubspot.jinjava.lib.tag.MacroTag;
import com.hubspot.jinjava.lib.tag.RawTag;
import com.hubspot.jinjava.lib.tag.SetTag;
import com.hubspot.jinjava.lib.tag.Tag;
import com.hubspot.jinjava.objects.serialization.PyishObjectMapper;
import com.hubspot.jinjava.tree.Node;
import com.hubspot.jinjava.tree.TagNode;
import com.hubspot.jinjava.tree.parse.TagToken;
import com.hubspot.jinjava.tree.parse.Token;
import com.hubspot.jinjava.util.ChunkResolver;
import com.hubspot.jinjava.util.LengthLimitingStringBuilder;
import com.hubspot.jinjava.util.LengthLimitingStringJoiner;
import java.util.Collections;
import java.util.HashMap;
import java.util.HashSet;
import java.util.Map;
import java.util.Map.Entry;
import java.util.Objects;
import java.util.Set;
import java.util.StringJoiner;
import java.util.function.Function;
import java.util.stream.Collectors;
import org.apache.commons.lang3.StringUtils;

public abstract class EagerTagDecorator<T extends Tag> implements Tag {
  private T tag;

  public EagerTagDecorator(T tag) {
    this.tag = tag;
  }

  public T getTag() {
    return tag;
  }

  @Override
  public String interpret(TagNode tagNode, JinjavaInterpreter interpreter) {
    try {
      return tag.interpret(tagNode, interpreter);
    } catch (DeferredValueException | TemplateSyntaxException e) {
      try {
        return wrapInAutoEscapeIfNeeded(
          eagerInterpret(tagNode, interpreter),
          interpreter
        );
      } catch (OutputTooBigException e1) {
        interpreter.addError(TemplateError.fromOutputTooBigException(e1));
        throw new DeferredValueException(
          String.format("Output too big for eager execution: %s", e1.getMessage())
        );
      }
    }
  }

  @Override
  public String getName() {
    return tag.getName();
  }

  @Override
  public String getEndTagName() {
    return tag.getEndTagName();
  }

  @Override
  public boolean isRenderedInValidationMode() {
    return tag.isRenderedInValidationMode();
  }

  /**
   * Return the string value of interpreting this tag node knowing that
   * a deferred value has been encountered.
   * The tag node can not simply get evaluated normally in this circumstance.
   * @param tagNode TagNode to interpret.
   * @param interpreter The JinjavaInterpreter.
   * @return The string result of performing an eager interpretation of the TagNode
   */
  public String eagerInterpret(TagNode tagNode, JinjavaInterpreter interpreter) {
    LengthLimitingStringBuilder result = new LengthLimitingStringBuilder(
      interpreter.getConfig().getMaxOutputSize()
    );
    result.append(
      executeInChildContext(
          eagerInterpreter ->
            getEagerImage(tagNode.getMaster(), eagerInterpreter) +
            renderChildren(tagNode, eagerInterpreter),
          interpreter,
          false,
          false
        )
        .toString()
    );

    if (StringUtils.isNotBlank(tagNode.getEndName())) {
      result.append(reconstructEnd(tagNode));
    }

    return result.toString();
  }

  /**
   * Render all children of this TagNode.
   * @param tagNode TagNode to render the children of.
   * @param interpreter The JinjavaInterpreter.
   * @return the string output of this tag node's children.
   */
  public String renderChildren(TagNode tagNode, JinjavaInterpreter interpreter) {
    StringBuilder sb = new StringBuilder();
    for (Node child : tagNode.getChildren()) {
      sb.append(child.render(interpreter).getValue());
    }
    return sb.toString();
  }

  /**
   * Execute the specified functions within a protected context.
   * Additionally, if the execution causes existing values on the context to become
   *   deferred, then their previous values will wrapped in a <code>set</code>
   *   tag that gets prepended to the returned result.
   * The <code>function</code> is run in deferredExecutionMode=true, where the context needs to
   *   be protected from having values updated or set,
   *   such as when evaluating both the positive and negative nodes in an if statement.
   * @param function Function to run within a "protected" child context
   * @param interpreter JinjavaInterpreter to create a child from.
   * @param takeNewValue If a value is updated (not replaced) either take the new value or
   *                     take the previous value and put it into the
   *                     <code>EagerStringResult.prefixToPreserveState</code>.
   * @param partialMacroEvaluation Allow macro functions to be partially evaluated rather than
   *                               needing an explicit result during this render.
   * @return An <code>EagerStringResult</code> where:
   *  <code>result</code> is the string result of <code>function</code>.
   *  <code>prefixToPreserveState</code> is either blank or a <code>set</code> tag
   *    that preserves the state within the output for a second rendering pass.
   */
  public static EagerStringResult executeInChildContext(
    Function<JinjavaInterpreter, String> function,
    JinjavaInterpreter interpreter,
    boolean takeNewValue,
    boolean partialMacroEvaluation
  ) {
    StringBuilder result = new StringBuilder();
    Map<String, Integer> initiallyResolvedHashes = new HashMap<>();
    Map<String, String> initiallyResolvedAsStrings = new HashMap<>();
    PyishObjectMapper pyishObjectMapper = interpreter.getContext().getPyishObjectMapper();
    interpreter
      .getContext()
      .entrySet()
      .stream()
      .filter(
        e ->
          !e.getKey().equals(GLOBAL_MACROS_SCOPE_KEY) &&
          !e.getKey().equals(IMPORT_RESOURCE_PATH_KEY)
      )
      .filter(
        entry -> !(entry.getValue() instanceof DeferredValue) && entry.getValue() != null
      )
      .forEach(
        entry -> {
<<<<<<< HEAD
          initiallyResolvedHashes.put(entry.getKey(), entry.getValue().hashCode());
          initiallyResolvedAsStrings.put(
            entry.getKey(),
            pyishObjectMapper.getAsPyishString(entry.getValue())
          );
=======
          try {
            if (
              entry.getValue().getClass().getMethod("toString").getDeclaringClass() !=
              Object.class
            ) {
              initiallyResolvedAsStrings.put(
                entry.getKey(),
                ChunkResolver.getValueAsJinjavaString(entry.getValue())
              );
            }
            initiallyResolvedHashes.put(entry.getKey(), entry.getValue().hashCode());
          } catch (JsonProcessingException | NoSuchMethodException ignored) {
            // do nothing
          }
>>>>>>> 656b42a2
        }
      );

    try (InterpreterScopeClosable c = interpreter.enterScope()) {
      interpreter.getContext().setDeferredExecutionMode(true);
      interpreter.getContext().setPartialMacroEvaluation(partialMacroEvaluation);
      result.append(function.apply(interpreter));
    }
    Map<String, String> deferredValuesToSet = interpreter
      .getContext()
      .entrySet()
      .stream()
      .filter(e -> initiallyResolvedHashes.containsKey(e.getKey()))
      .filter(
        e -> !initiallyResolvedHashes.get(e.getKey()).equals(e.getValue().hashCode())
      )
      .collect(
        Collectors.toMap(
          Entry::getKey,
          e -> {
            if (e instanceof DeferredValue) {
              return pyishObjectMapper.getAsPyishString(
                ((DeferredValue) e.getValue()).getOriginalValue()
              );
            }
            if (takeNewValue) {
              return pyishObjectMapper.getAsPyishString(e.getValue());
            }

            // This is necessary if a state-changing function, such as .update()
            // or .append() is run against a variable in the context.
            // It will revert the effects when takeNewValue is false.
            if (initiallyResolvedAsStrings.containsKey(e.getKey())) {
              return initiallyResolvedAsStrings.get(e.getKey());
            }
            // Previous value could not be mapped to a string
            throw new DeferredValueException(e.getKey());
          }
        )
      );
    if (deferredValuesToSet.size() > 0) {
      return new EagerStringResult(
        result.toString(),
        buildSetTagForDeferredInChildContext(
          deferredValuesToSet,
          interpreter,
          !takeNewValue
        )
      );
    }
    return new EagerStringResult(result.toString());
  }

  /**
   * Reconstruct the macro functions and variables from the context before they
   * get deferred.
   * Those macro functions and variables found within {@code deferredWords} are
   * reconstructed with {@link MacroTag}(s) and a {@link SetTag}, respectively to
   * preserve the context within the Jinjava template itself.
   * @param deferredWords set of words that will need to be deferred based on the
   *                      previously performed operation.
   * @param interpreter the Jinjava interpreter.
   * @return a Jinjava-syntax string of 0 or more macro tags and 0 or 1 set tags.
   */
  public static String reconstructFromContextBeforeDeferring(
    Set<String> deferredWords,
    JinjavaInterpreter interpreter
  ) {
    return (
      reconstructMacroFunctionsBeforeDeferring(deferredWords, interpreter) +
      reconstructVariablesBeforeDeferring(deferredWords, interpreter)
    );
  }

  /**
   * Build macro tag images for any macro functions that are included in deferredWords
   * and remove those macro functions from the deferredWords set.
   * These macro functions are either global or local macro functions, with local
   * meaning they've been imported under an alias such as "simple.multiply()".
   * @param deferredWords Set of words that were encountered and their evaluation has
   *                      to be deferred for a later render.
   * @param interpreter The Jinjava interpreter.
   * @return A jinjava-syntax string that is the images of any macro functions that must
   *  be evaluated at a later time.
   */
  private static String reconstructMacroFunctionsBeforeDeferring(
    Set<String> deferredWords,
    JinjavaInterpreter interpreter
  ) {
    Set<String> toRemove = new HashSet<>();
    Map<String, MacroFunction> macroFunctions = deferredWords
      .stream()
      .filter(w -> !interpreter.getContext().containsKey(w))
      .map(w -> interpreter.getContext().getGlobalMacro(w))
      .filter(Objects::nonNull)
      .collect(Collectors.toMap(AbstractCallableMethod::getName, Function.identity()));
    for (String word : deferredWords) {
      if (word.contains(".")) {
        interpreter
          .getContext()
          .getLocalMacro(word)
          .ifPresent(macroFunction -> macroFunctions.put(word, macroFunction));
      }
    }

    String result = macroFunctions
      .entrySet()
      .stream()
      .peek(entry -> toRemove.add(entry.getKey()))
      .peek(entry -> entry.getValue().setDeferred(true))
      .map(
        entry ->
          executeInChildContext(
            eagerInterpreter ->
              new EagerMacroFunction(entry.getKey(), entry.getValue(), interpreter)
              .reconstructImage(),
            interpreter,
            false,
            false
          )
      )
      .map(EagerStringResult::toString)
      .collect(Collectors.joining());
    // Remove macro functions from the set because they've been fully processed now.
    deferredWords.removeAll(toRemove);
    return result;
  }

  private static String reconstructVariablesBeforeDeferring(
    Set<String> deferredWords,
    JinjavaInterpreter interpreter
  ) {
    if (interpreter.getContext().isDeferredExecutionMode()) {
      return ""; // This will be handled outside of the deferred execution mode.
    }
    Map<String, String> deferredMap = new HashMap<>();
    PyishObjectMapper pyishObjectMapper = interpreter.getContext().getPyishObjectMapper();
    deferredWords
      .stream()
      .map(w -> w.split("\\.", 2)[0]) // get base prop
      .filter(
        w ->
          interpreter.getContext().containsKey(w) &&
          !(interpreter.getContext().get(w) instanceof DeferredValue)
      )
      .forEach(
        w -> {
          deferredMap.put(
            w,
            pyishObjectMapper.getAsPyishString(interpreter.getContext().get(w))
          );
        }
      );
    return buildSetTagForDeferredInChildContext(deferredMap, interpreter, true);
  }

  /**
   * Build the image for a {@link SetTag} which preserves the values of objects on the context
   * for a later rendering pass. The set tag will set the keys to the values within
   * the {@code deferredValuesToSet} Map.
   * @param deferredValuesToSet Map that specifies what the context objects should be set
   *                            to in the returned image.
   * @param interpreter The Jinjava interpreter.
   * @param registerEagerToken Whether or not to register the returned {@link SetTag}
   *                           image as an {@link EagerToken}.
   * @return A jinjava-syntax string that is the image of a set tag that will
   *  be executed at a later time.
   */
  public static String buildSetTagForDeferredInChildContext(
    Map<String, String> deferredValuesToSet,
    JinjavaInterpreter interpreter,
    boolean registerEagerToken
  ) {
    if (deferredValuesToSet.size() == 0) {
      return "";
    }
    Map<Library, Set<String>> disabled = interpreter.getConfig().getDisabled();
    if (
      disabled != null &&
      disabled.containsKey(Library.TAG) &&
      disabled.get(Library.TAG).contains(SetTag.TAG_NAME)
    ) {
      throw new DisabledException("set tag disabled");
    }

    StringJoiner vars = new StringJoiner(",");
    StringJoiner values = new StringJoiner(",");
    deferredValuesToSet.forEach(
      (key, value) -> {
        // This ensures they are properly aligned to each other.
        vars.add(key);
        values.add(value);
      }
    );
    LengthLimitingStringJoiner result = new LengthLimitingStringJoiner(
      interpreter.getConfig().getMaxOutputSize(),
      " "
    );
    result
      .add(interpreter.getConfig().getTokenScannerSymbols().getExpressionStartWithTag())
      .add(SetTag.TAG_NAME)
      .add(vars.toString())
      .add("=")
      .add(values.toString())
      .add(interpreter.getConfig().getTokenScannerSymbols().getExpressionEndWithTag());
    String image = result.toString();
    // Don't defer if we're sticking with the new value
    if (registerEagerToken) {
      interpreter
        .getContext()
        .handleEagerToken(
          new EagerToken(
            new TagToken(
              image,
              // TODO this line number won't be accurate, currently doesn't matter.
              interpreter.getLineNumber(),
              interpreter.getPosition(),
              interpreter.getConfig().getTokenScannerSymbols()
            ),
            Collections.emptySet(),
            deferredValuesToSet.keySet()
          )
        );
    }
    return image;
  }

  public static String buildDoUpdateTag(
    String currentImportAlias,
    String updateString,
    JinjavaInterpreter interpreter
  ) {
    return new LengthLimitingStringJoiner(interpreter.getConfig().getMaxOutputSize(), " ")
      .add(interpreter.getConfig().getTokenScannerSymbols().getExpressionStartWithTag())
      .add(DoTag.TAG_NAME)
      .add(String.format("%s.update({%s})", currentImportAlias, updateString))
      .add(interpreter.getConfig().getTokenScannerSymbols().getExpressionEndWithTag())
      .toString();
  }

  /**
   * Casts token to TagToken if possible to get the eager image of the token.
   * @see #getEagerTagImage(TagToken, JinjavaInterpreter)
   * @param token Token to cast.
   * @param interpreter The Jinjava interpreter.
   * @return The image of the token which has been evaluated as much as possible.
   */
  public final String getEagerImage(Token token, JinjavaInterpreter interpreter) {
    String eagerImage;
    if (token instanceof TagToken) {
      eagerImage = getEagerTagImage((TagToken) token, interpreter);
    } else {
      throw new DeferredValueException("Unsupported Token type");
    }
    return eagerImage;
  }

  /**
   * Uses the {@link ChunkResolver} to partially evaluate any expression within
   * the tagToken's helpers. If there are any macro functions that must be deferred,
   * then their images are pre-pended to the result, which is the partial image
   * of the {@link TagToken}.
   * @param tagToken TagToken to get the eager image of.
   * @param interpreter The Jinjava interpreter.
   * @return A new image of the tagToken, which may have expressions that are further
   *  resolved than in the original {@link TagToken#getImage()}.
   */
  public String getEagerTagImage(TagToken tagToken, JinjavaInterpreter interpreter) {
    LengthLimitingStringJoiner joiner = new LengthLimitingStringJoiner(
      interpreter.getConfig().getMaxOutputSize(),
      " "
    );
    joiner
      .add(tagToken.getSymbols().getExpressionStartWithTag())
      .add(tagToken.getTagName());

    ChunkResolver chunkResolver = new ChunkResolver(
      tagToken.getHelpers().trim(),
      tagToken,
      interpreter
    );
    String resolvedChunks = chunkResolver.resolveChunks();
    if (StringUtils.isNotBlank(resolvedChunks)) {
      joiner.add(resolvedChunks);
    }
    joiner.add(tagToken.getSymbols().getExpressionEndWithTag());
    String reconstructedFromContext = reconstructFromContextBeforeDeferring(
      chunkResolver.getDeferredWords(),
      interpreter
    );

    interpreter
      .getContext()
      .handleEagerToken(
        new EagerToken(
          new TagToken(
            joiner.toString(),
            tagToken.getLineNumber(),
            tagToken.getStartPosition(),
            tagToken.getSymbols()
          ),
          chunkResolver.getDeferredWords()
        )
      );

    return (reconstructedFromContext + joiner.toString());
  }

  public static String reconstructEnd(TagNode tagNode) {
    return String.format(
      "%s %s %s",
      tagNode.getSymbols().getExpressionStartWithTag(),
      tagNode.getEndName(),
      tagNode.getSymbols().getExpressionEndWithTag()
    );
  }

  public static String wrapInRawIfNeeded(String output, JinjavaInterpreter interpreter) {
    if (interpreter.getConfig().getExecutionMode().isPreserveRawTags()) {
      if (
        output.contains(
          interpreter.getConfig().getTokenScannerSymbols().getExpressionStart()
        ) ||
        output.contains(
          interpreter.getConfig().getTokenScannerSymbols().getExpressionStartWithTag()
        )
      ) {
        output = wrapInTag(output, RawTag.TAG_NAME, interpreter);
      }
    }
    return output;
  }

  public static String wrapInAutoEscapeIfNeeded(
    String output,
    JinjavaInterpreter interpreter
  ) {
    if (
      interpreter.getContext().isAutoEscape() &&
      (
        interpreter.getContext().getParent() == null ||
        !interpreter.getContext().getParent().isAutoEscape()
      )
    ) {
      output = wrapInTag(output, AutoEscapeTag.TAG_NAME, interpreter);
    }
    return output;
  }

  public static String wrapInTag(
    String s,
    String tagNameToWrap,
    JinjavaInterpreter interpreter
  ) {
    return (
      String.format(
        "%s %s %s",
        interpreter.getConfig().getTokenScannerSymbols().getExpressionStartWithTag(),
        tagNameToWrap,
        interpreter.getConfig().getTokenScannerSymbols().getExpressionEndWithTag()
      ) +
      s +
      String.format(
        "%s end%s %s",
        interpreter.getConfig().getTokenScannerSymbols().getExpressionStartWithTag(),
        tagNameToWrap,
        interpreter.getConfig().getTokenScannerSymbols().getExpressionEndWithTag()
      )
    );
  }
}<|MERGE_RESOLUTION|>--- conflicted
+++ resolved
@@ -175,13 +175,6 @@
       )
       .forEach(
         entry -> {
-<<<<<<< HEAD
-          initiallyResolvedHashes.put(entry.getKey(), entry.getValue().hashCode());
-          initiallyResolvedAsStrings.put(
-            entry.getKey(),
-            pyishObjectMapper.getAsPyishString(entry.getValue())
-          );
-=======
           try {
             if (
               entry.getValue().getClass().getMethod("toString").getDeclaringClass() !=
@@ -189,14 +182,13 @@
             ) {
               initiallyResolvedAsStrings.put(
                 entry.getKey(),
-                ChunkResolver.getValueAsJinjavaString(entry.getValue())
+                pyishObjectMapper.getAsPyishString(entry.getValue())
               );
             }
             initiallyResolvedHashes.put(entry.getKey(), entry.getValue().hashCode());
-          } catch (JsonProcessingException | NoSuchMethodException ignored) {
+          } catch (NoSuchMethodException ignored) {
             // do nothing
           }
->>>>>>> 656b42a2
         }
       );
 
