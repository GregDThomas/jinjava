--- conflicted
+++ resolved
@@ -2,12 +2,9 @@
 
 import com.google.common.base.Throwables;
 import com.google.common.collect.ImmutableMap;
-<<<<<<< HEAD
-import com.hubspot.jinjava.lib.tag.SetTag;
-=======
 import com.hubspot.jinjava.lib.tag.ForTag;
 import com.hubspot.jinjava.lib.tag.IfTag;
->>>>>>> 445b2331
+import com.hubspot.jinjava.lib.tag.SetTag;
 import com.hubspot.jinjava.lib.tag.Tag;
 import com.hubspot.jinjava.lib.tag.UnlessTag;
 import java.util.Map;
@@ -16,13 +13,10 @@
 public class EagerTagFactory {
   public static final Map<Class<? extends Tag>, Class<? extends EagerTagDecorator<? extends Tag>>> EAGER_TAG_OVERRIDES = ImmutableMap
     .<Class<? extends Tag>, Class<? extends EagerTagDecorator<?>>>builder()
-<<<<<<< HEAD
     .put(SetTag.class, EagerSetTag.class)
-=======
     .put(ForTag.class, EagerForTag.class)
     .put(IfTag.class, EagerIfTag.class)
     .put(UnlessTag.class, EagerUnlessTag.class)
->>>>>>> 445b2331
     .build();
 
   @SuppressWarnings("unchecked")
