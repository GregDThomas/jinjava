--- conflicted
+++ resolved
@@ -2,11 +2,8 @@
 
 import com.google.common.base.Throwables;
 import com.google.common.collect.ImmutableMap;
-<<<<<<< HEAD
 import com.hubspot.jinjava.lib.tag.ForTag;
-=======
 import com.hubspot.jinjava.lib.tag.IfTag;
->>>>>>> a47abf58
 import com.hubspot.jinjava.lib.tag.Tag;
 import com.hubspot.jinjava.lib.tag.UnlessTag;
 import java.util.Map;
@@ -15,12 +12,9 @@
 public class EagerTagFactory {
   public static final Map<Class<? extends Tag>, Class<? extends EagerTagDecorator<? extends Tag>>> EAGER_TAG_OVERRIDES = ImmutableMap
     .<Class<? extends Tag>, Class<? extends EagerTagDecorator<?>>>builder()
-<<<<<<< HEAD
     .put(ForTag.class, EagerForTag.class)
-=======
     .put(IfTag.class, EagerIfTag.class)
     .put(UnlessTag.class, EagerUnlessTag.class)
->>>>>>> a47abf58
     .build();
 
   @SuppressWarnings("unchecked")
