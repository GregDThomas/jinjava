--- conflicted
+++ resolved
@@ -129,23 +129,17 @@
       return "";
     }
 
-<<<<<<< HEAD
     Locale locale;
     if (format.length > 2 && format[2] != null) {
       locale = Locale.forLanguageTag(format[2]);
     } else {
-      locale = JinjavaInterpreter.getCurrentMaybe()
+      locale =
+        JinjavaInterpreter
+          .getCurrentMaybe()
           .map(JinjavaInterpreter::getConfig)
           .map(JinjavaConfig::getLocale)
           .orElse(Locale.ENGLISH);
     }
-=======
-    Locale locale = JinjavaInterpreter
-      .getCurrentMaybe()
-      .map(JinjavaInterpreter::getConfig)
-      .map(JinjavaConfig::getLocale)
-      .orElse(Locale.ENGLISH);
->>>>>>> c52b7f5c
 
     if (format.length > 0) {
       return StrftimeFormatter.format(d, format[0], locale);
