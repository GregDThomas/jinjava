package com.hubspot.jinjava.util;

import com.google.common.collect.ImmutableMap;
import com.google.common.collect.ImmutableSet;
import com.hubspot.jinjava.interpret.DeferredValueException;
import com.hubspot.jinjava.interpret.JinjavaInterpreter;
import com.hubspot.jinjava.interpret.TemplateSyntaxException;
import com.hubspot.jinjava.interpret.UnknownTokenException;
import com.hubspot.jinjava.tree.parse.Token;
import java.util.ArrayList;
import java.util.Arrays;
import java.util.HashSet;
import java.util.List;
import java.util.Map;
import java.util.Set;
import java.util.stream.Collectors;
import org.apache.commons.lang3.StringUtils;

/**
 * This class takes a string and resolves it in chunks. This allows for
 * strings with deferred values within them to be partially resolved, as much
 * as they can be with a deferred value.
 * E.g with foo=3, bar=2:
 *   "range(0,foo)[-1] + deferred/bar" -> "2 + deferred/2"
 * This class is not thread-safe. Do not reuse between threads.
 */
public class ChunkResolver {
  private static final String JINJAVA_NULL = "null";
  private static final String JINJAVA_EMPTY_STRING = "''";

  private static final Set<String> RESERVED_KEYWORDS = ImmutableSet.of(
    "and",
    "filter",
    "in",
    "is",
    "not",
    "or",
    "pluralize",
    "recursive",
    "trans",
    "__macros__"
  );

  // ( -> )
  // { -> }
  // [ -> ]
  private static final Map<Character, Character> CHUNK_LEVEL_MARKER_MAP = ImmutableMap.of(
    '(',
    ')',
    '{',
    '}',
    '[',
    ']'
  );

  private final char[] value;
  private final int length;
  private final Token token;
  private final JinjavaInterpreter interpreter;
  private final Set<String> deferredWords;

  private int nextPos = 0;
  private char prevChar = 0;
  private boolean inQuote = false;
  private char quoteChar = 0;

  public ChunkResolver(String s, Token token, JinjavaInterpreter interpreter) {
    value = s.toCharArray();
    length = value.length;
    this.token = token;
    this.interpreter = interpreter;
    deferredWords = new HashSet<>();
  }

  /**
   * @return Any deferred words that were encountered.
   */
  public Set<String> getDeferredWords() {
    return deferredWords;
  }

  /**
   * Chunkify and resolve variables and expressions within the string.
   * Tokens are resolved within "chunks" where a chunk is surrounded by a markers
   * of {}, [], (). The contents inside of a chunk are split by whitespace
   * and/or comma, and these "tokens" resolved individually.
   *
   * The main chunk itself does not get resolved.
   * e.g.
   *  `false || (foo), 'bar'` -> `true, 'bar'`
   *  `[(foo == bar), deferred, bar]` -> `[true,deferred,'hello']`
   * @return String with chunk layers within it being partially or fully resolved.
   */
  public String resolveChunks() {
    nextPos = 0;
    boolean isThrowInterpreterErrorsStart = interpreter
      .getContext()
      .getThrowInterpreterErrors();
    try {
      interpreter.getContext().setThrowInterpreterErrors(true);
      String expression = String.join("", getChunk(null));
      if (deferredWords.isEmpty()) {
        expression = resolveChunk(expression);
      }
      if (JINJAVA_NULL.equals(expression)) {
        // Resolved value of null as a string is ''.
        return JINJAVA_EMPTY_STRING;
      }
      return expression.trim();
    } finally {
      interpreter.getContext().setThrowInterpreterErrors(isThrowInterpreterErrorsStart);
    }
  }

  /**
   * Chunkify and resolve variables and expressions within the string.
   * Rather than concatenating the chunks, they are split by mini-chunks,
   * with the comma splitter ommitted from the list of results.
   * Therefore an expression of "1, 1 + 1, 1 + range(deferred)" becomes a List of ["1", "2", "1 + range(deferred)"].
   *
   * @return List of the expression chunk which is split into mini-chunks.
   */
  public List<String> splitChunks() {
    nextPos = 0;
    boolean isThrowInterpreterErrorsStart = interpreter
      .getContext()
      .getThrowInterpreterErrors();
    try {
      interpreter.getContext().setThrowInterpreterErrors(true);
      List<String> miniChunks = getChunk(null);
      return miniChunks
        .stream()
        .filter(s -> s.length() > 1 || !isMiniChunkSplitter(s.charAt(0)))
        .map(String::trim)
        .collect(Collectors.toList());
    } finally {
      interpreter.getContext().setThrowInterpreterErrors(isThrowInterpreterErrorsStart);
    }
  }

  /**
   *  e.g. `[0, foo + bar]`:
   *     `0, foo + bar` is a chunk
   *     `0` and `foo + bar` are mini chunks
   *     `0`, `,`, ` `, `foo`, ` `, `+`, ` `, and `bar` are the tokens
   * @param chunkLevelMarker the marker `(`, `[`, `{` that started this chunk
   * @return the resolved chunk
   */
  private List<String> getChunk(Character chunkLevelMarker) {
    List<String> chunks = new ArrayList<>();
    // Mini chunks are split by commas.
    StringBuilder miniChunkBuilder = new StringBuilder();
    StringBuilder tokenBuilder = new StringBuilder();
    while (nextPos < length) {
      char c = value[nextPos++];
      if (inQuote) {
        if (c == quoteChar && prevChar != '\\') {
          inQuote = false;
        }
      } else if ((c == '\'' || c == '"') && prevChar != '\\') {
        inQuote = true;
        quoteChar = c;
      } else if (
        chunkLevelMarker != null && CHUNK_LEVEL_MARKER_MAP.get(chunkLevelMarker) == c
      ) {
        setPrevChar(c);
        break;
      } else if (CHUNK_LEVEL_MARKER_MAP.containsKey(c)) {
        setPrevChar(c);
        tokenBuilder.append(c);
        tokenBuilder.append(resolveChunk(String.join("", getChunk(c))));
        tokenBuilder.append(prevChar);
        continue;
      } else if (isTokenSplitter(c)) {
        setPrevChar(c);

        miniChunkBuilder.append(resolveToken(tokenBuilder.toString()));
        tokenBuilder = new StringBuilder();
        if (isMiniChunkSplitter(c)) {
          chunks.add(resolveChunk(miniChunkBuilder.toString()));
          chunks.add(String.valueOf(c));
          miniChunkBuilder = new StringBuilder();
        } else {
          miniChunkBuilder.append(c);
        }
        continue;
      }
      setPrevChar(c);
      tokenBuilder.append(c);
    }
    miniChunkBuilder.append(resolveToken(tokenBuilder.toString()));
    chunks.add(resolveChunk(miniChunkBuilder.toString()));
    return chunks;
  }

  private void setPrevChar(char c) {
    if (c == '\\' && prevChar == '\\') {
      // Backslashes cancel each other out for escaping when there's an even number.
      prevChar = '\0';
    } else {
      prevChar = c;
    }
  }

  private boolean isTokenSplitter(char c) {
    return (!Character.isLetterOrDigit(c) && c != '_' && c != '.');
  }

  private boolean isMiniChunkSplitter(char c) {
    return c == ',';
  }

  private String resolveToken(String token) {
    if (StringUtils.isBlank(token)) {
      return "";
    }
    try {
      String resolvedToken;
      if (WhitespaceUtils.isQuoted(token) || RESERVED_KEYWORDS.contains(token)) {
        resolvedToken = token;
      } else {
        Object val = null;
        try {
          val =
            interpreter.retraceVariable(
              token,
              this.token.getLineNumber(),
              this.token.getStartPosition()
            );
        } catch (TemplateSyntaxException ignored) {}
        if (val == null) {
          try {
            val = interpreter.resolveELExpression(token, this.token.getLineNumber());
          } catch (UnknownTokenException e) {
            // val is still null
          }
        }
        if (val == null) {
          resolvedToken = token;
        } else {
          resolvedToken =
            interpreter.getContext().getPyishObjectMapper().getAsPyishString(val);
        }
      }
      return resolvedToken;
    } catch (DeferredValueException e) {
      deferredWords.addAll(findDeferredWords(token));
      return token;
    } catch (TemplateSyntaxException e) {
      return token;
    }
  }

  // Try resolving the chunk/mini chunk as an ELExpression
  private String resolveChunk(String chunk) {
    if (StringUtils.isBlank(chunk)) {
      return "";
    } else if (
      WhitespaceUtils.isExpressionQuoted(chunk) || RESERVED_KEYWORDS.contains(chunk)
    ) {
      return chunk;
    }

    try {
      String resolvedChunk;
      Object val = interpreter.resolveELExpression(chunk, token.getLineNumber());
      if (val == null) {
        return JINJAVA_NULL;
      } else {
        resolvedChunk =
          interpreter.getContext().getPyishObjectMapper().getAsPyishString(val);
      }
      if (chunk.charAt(0) == ' ') {
        resolvedChunk = ' ' + resolvedChunk;
      }
      return resolvedChunk;
    } catch (TemplateSyntaxException e) {
      return chunk;
    } catch (Exception e) {
      deferredWords.addAll(findDeferredWords(chunk));
      return chunk;
    }
  }

<<<<<<< HEAD
  public static String getValueAsJinjavaString(Object val)
    throws JsonProcessingException {
    return OBJECT_MAPPER
      .writeValueAsString(val)
      .replace("'", "\\'")
      // Replace `\n` with a newline character
      .replaceAll("(?<!\\\\)(\\\\\\\\)*(?:\\\\n)", "$1\n")
      // Replace double-quotes with single quote as they are preferred in Jinja
      .replaceAll("(?<!\\\\)(\\\\\\\\)*(?:\")", "$1'");
  }

=======
>>>>>>> 24690356
  // Find any variables, functions, etc in this chunk to mark as deferred.
  // similar processing to getChunk method, but without recursion.
  private Set<String> findDeferredWords(String chunk) {
    Set<String> words = new HashSet<>();
    char[] value = chunk.toCharArray();
    int prevQuotePos = 0;
    int curPos = 0;
    char c;
    char prevChar = 0;
    boolean inQuote = false;
    char quoteChar = 0;
    while (curPos < chunk.length()) {
      c = value[curPos];
      if (inQuote) {
        if (c == quoteChar && prevChar != '\\') {
          inQuote = false;
          prevQuotePos = curPos;
        }
      } else if ((c == '\'' || c == '"') && prevChar != '\\') {
        inQuote = true;
        quoteChar = c;
        words.addAll(findDeferredWordsInSubstring(chunk, prevQuotePos, curPos));
      }
      prevChar = c;
      curPos++;
    }
    words.addAll(findDeferredWordsInSubstring(chunk, prevQuotePos, curPos));
    return words;
  }

  // Knowing that there are no quotes between start and end,
  // split up the words in `chunk` and return whichever ones can't be resolved.
  private Set<String> findDeferredWordsInSubstring(String chunk, int start, int end) {
    return Arrays
      .stream(chunk.substring(start, end).split("[^\\w.]"))
      .filter(StringUtils::isNotBlank)
      .filter(w -> shouldBeEvaluated(w, token, interpreter))
      .collect(Collectors.toSet());
  }

  public static boolean shouldBeEvaluated(
    String w,
    Token token,
    JinjavaInterpreter interpreter
  ) {
    try {
      if (RESERVED_KEYWORDS.contains(w)) {
        return false;
      }
      try {
        Object val = interpreter.retraceVariable(
          w,
          token.getLineNumber(),
          token.getStartPosition()
        );
        if (val != null) {
          // It's a variable that must now be deferred
          return true;
        }
      } catch (UnknownTokenException e) {
        // val is still null
      }
      // don't defer numbers, values such as true/false, etc.
      return interpreter.resolveELExpression(w, token.getLineNumber()) == null;
    } catch (DeferredValueException | TemplateSyntaxException e) {
      return true;
    }
  }
}<|MERGE_RESOLUTION|>--- conflicted
+++ resolved
@@ -282,20 +282,6 @@
     }
   }
 
-<<<<<<< HEAD
-  public static String getValueAsJinjavaString(Object val)
-    throws JsonProcessingException {
-    return OBJECT_MAPPER
-      .writeValueAsString(val)
-      .replace("'", "\\'")
-      // Replace `\n` with a newline character
-      .replaceAll("(?<!\\\\)(\\\\\\\\)*(?:\\\\n)", "$1\n")
-      // Replace double-quotes with single quote as they are preferred in Jinja
-      .replaceAll("(?<!\\\\)(\\\\\\\\)*(?:\")", "$1'");
-  }
-
-=======
->>>>>>> 24690356
   // Find any variables, functions, etc in this chunk to mark as deferred.
   // similar processing to getChunk method, but without recursion.
   private Set<String> findDeferredWords(String chunk) {
