package com.hubspot.jinjava.objects.date;

import static org.assertj.core.api.Assertions.assertThat;

import java.util.Date;

import org.junit.Test;
<<<<<<< HEAD
=======
import org.threeten.bp.ZoneOffset;
import org.threeten.bp.ZonedDateTime;
>>>>>>> e9daec58

public class PyishDateTest {

  @Test
  public void itUsesCurrentTimeWhenNoneProvided() {
    PyishDate d = new PyishDate((Long) null);
    assertThat(d.toDate()).isCloseTo(new Date(), 10000);
  }

  @Test
  public void testStrfmt() {
    PyishDate d = new PyishDate(ZonedDateTime.parse("2013-11-12T14:15:00+00:00"));
    assertThat(d.strftime("%m %d %y")).isEqualTo("11 12 13");
  }

  @Test
  public void testIsoformat() {
    PyishDate d = new PyishDate(ZonedDateTime.parse("2015-05-13T12:00:00+00:00"));
    assertThat(d.isoformat()).isEqualTo("2015-05-13");
  }

  @Test
  public void testEquals() {
    PyishDate d1 = new PyishDate(ZonedDateTime.parse("2013-11-12T14:15:00+00:00"));
    PyishDate d2 = new PyishDate(ZonedDateTime.parse("2013-11-12T14:15:00+00:00"));
    assertThat(d1).isEqualTo(d2);
  }

  @Test
  public void testNotEquals() {
    PyishDate d1 = new PyishDate(ZonedDateTime.parse("2013-11-12T14:15:00+00:00"));
    PyishDate d2 = new PyishDate(ZonedDateTime.now(ZoneOffset.UTC));
    assertThat(d1).isNotEqualTo(d2);
  }

  @Test(expected = NullPointerException.class)
  public void testNullDateNotAllowed() {
    new PyishDate((Date) null);
  }

  @Test(expected = NullPointerException.class)
  public void testNullDateTimeNotAllowed() {
    new PyishDate((ZonedDateTime) null);
  }

  @Test(expected = NullPointerException.class)
  public void testNullStringNotAllowed() {
    new PyishDate((String) null);
  }
}<|MERGE_RESOLUTION|>--- conflicted
+++ resolved
@@ -5,12 +5,8 @@
 import java.util.Date;
 
 import org.junit.Test;
-<<<<<<< HEAD
-=======
 import org.threeten.bp.ZoneOffset;
 import org.threeten.bp.ZonedDateTime;
->>>>>>> e9daec58
-
 public class PyishDateTest {
 
   @Test
@@ -30,7 +26,7 @@
     PyishDate d = new PyishDate(ZonedDateTime.parse("2015-05-13T12:00:00+00:00"));
     assertThat(d.isoformat()).isEqualTo("2015-05-13");
   }
-
+  
   @Test
   public void testEquals() {
     PyishDate d1 = new PyishDate(ZonedDateTime.parse("2013-11-12T14:15:00+00:00"));
@@ -45,18 +41,18 @@
     assertThat(d1).isNotEqualTo(d2);
   }
 
-  @Test(expected = NullPointerException.class)
+  @Test(expected=NullPointerException.class)
   public void testNullDateNotAllowed() {
-    new PyishDate((Date) null);
+    new PyishDate((Date)null);
   }
 
-  @Test(expected = NullPointerException.class)
+  @Test(expected=NullPointerException.class)
   public void testNullDateTimeNotAllowed() {
-    new PyishDate((ZonedDateTime) null);
+    new PyishDate((ZonedDateTime)null);
   }
 
-  @Test(expected = NullPointerException.class)
+  @Test(expected=NullPointerException.class)
   public void testNullStringNotAllowed() {
-    new PyishDate((String) null);
+    new PyishDate((String)null);
   }
 }