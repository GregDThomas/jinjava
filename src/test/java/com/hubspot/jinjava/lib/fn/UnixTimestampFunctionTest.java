package com.hubspot.jinjava.lib.fn;

import static org.assertj.core.api.Assertions.assertThat;

import java.time.ZonedDateTime;
import org.junit.Test;

public class UnixTimestampFunctionTest {
  private final ZonedDateTime d = ZonedDateTime.parse(
    "2013-11-06T14:22:12.345+00:00[UTC]"
  );
  private final long epochMilliseconds = d.toEpochSecond() * 1000 + 345;

  @Test
  public void itGetsUnixTimestamps() {
<<<<<<< HEAD
    assertThat(Functions.unixtimestamp())
      .isGreaterThan(0)
      .isLessThan(System.currentTimeMillis());
=======
    assertThat(Functions.unixtimestamp()).isGreaterThan(0).isLessThanOrEqualTo(System.currentTimeMillis());
>>>>>>> eff474e0
    assertThat(Functions.unixtimestamp(epochMilliseconds)).isEqualTo(epochMilliseconds);
    assertThat(Functions.unixtimestamp(d)).isEqualTo(epochMilliseconds);
    assertThat(
        Math.abs(
          Functions.unixtimestamp(null) - ZonedDateTime.now().toEpochSecond() * 1000
        )
      )
      .isLessThan(1000);
  }
}<|MERGE_RESOLUTION|>--- conflicted
+++ resolved
@@ -13,13 +13,7 @@
 
   @Test
   public void itGetsUnixTimestamps() {
-<<<<<<< HEAD
-    assertThat(Functions.unixtimestamp())
-      .isGreaterThan(0)
-      .isLessThan(System.currentTimeMillis());
-=======
     assertThat(Functions.unixtimestamp()).isGreaterThan(0).isLessThanOrEqualTo(System.currentTimeMillis());
->>>>>>> eff474e0
     assertThat(Functions.unixtimestamp(epochMilliseconds)).isEqualTo(epochMilliseconds);
     assertThat(Functions.unixtimestamp(d)).isEqualTo(epochMilliseconds);
     assertThat(
