--- conflicted
+++ resolved
@@ -114,7 +114,6 @@
   }
 
   @Test
-<<<<<<< HEAD
   public void itUsesLongsForLargeValues() {
     assertThat(filter.filter("1000000000001", interpreter)).isEqualTo(1000000000001L);
   }
@@ -122,7 +121,9 @@
   @Test
   public void itUsesLongsForLargeValueDefaults() {
     assertThat(filter.filter("not a number", interpreter, "1000000000001")).isEqualTo(1000000000001L);
-=======
+  }
+  
+  @Test
   public void itConvertsProperlyInExpressionTest() {
     assertThat(interpreter.render("{{ '3'|int in [null, 4, 5, 6, null, 3] }}")).isEqualTo("true");
   }
@@ -130,6 +131,5 @@
   @Test
   public void itConvertsProperlyInExpressionTestWithWrongType() {
     assertThat(interpreter.render("{{ 'test' in [null, 4, 5, 6, null, 3] }}")).isEqualTo("false");
->>>>>>> 1d475baf
   }
 }