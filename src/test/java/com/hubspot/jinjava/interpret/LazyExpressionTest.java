--- conflicted
+++ resolved
@@ -15,10 +15,6 @@
       () -> ImmutableMap.of("test", "hello", "test2", "hello2"),
       "{}"
     );
-<<<<<<< HEAD
-    assertThat(new ObjectMapper().writeValueAsString(expression))
-      .isEqualTo("{\"test\":\"hello\",\"test2\":\"hello2\"}");
-=======
     Object evaluated = expression.get();
     assertThat(evaluated).isNotNull();
     assertThat(new ObjectMapper().writeValueAsString(expression))
@@ -32,6 +28,5 @@
       "{}"
     );
     assertThat(new ObjectMapper().writeValueAsString(expression)).isEqualTo("\"\"");
->>>>>>> eff474e0
   }
 }