--- conflicted
+++ resolved
@@ -89,13 +89,8 @@
 
   <properties>
     <project.build.sourceEncoding>UTF-8</project.build.sourceEncoding>
-<<<<<<< HEAD
     <jmh.version>1.10.3</jmh.version>
-    <javac.target>1.8</javac.target>
-=======
-    <jmh.version>1.3.4</jmh.version>
     <javac.target>1.7</javac.target>
->>>>>>> e9daec58
     <uberjar.name>benchmarks</uberjar.name>
   </properties>
 
